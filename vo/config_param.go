/*
 * Copyright 1999-2020 Alibaba Group Holding Ltd.
 *
 * Licensed under the Apache License, Version 2.0 (the "License");
 * you may not use this file except in compliance with the License.
 * You may obtain a copy of the License at
 *
 *      http://www.apache.org/licenses/LICENSE-2.0
 *
 * Unless required by applicable law or agreed to in writing, software
 * distributed under the License is distributed on an "AS IS" BASIS,
 * WITHOUT WARRANTIES OR CONDITIONS OF ANY KIND, either express or implied.
 * See the License for the specific language governing permissions and
 * limitations under the License.
 */

package vo

type Listener func(namespace, group, dataId, data string)

type ConfigParam struct {
	DataId   string `param:"dataId"`  //required
	Group    string `param:"group"`   //required
	Content  string `param:"content"` //required
<<<<<<< HEAD
	Tag      string `param:"tag"`
	AppName  string `param:"appName"`
=======
>>>>>>> fb454658
	OnChange func(namespace, group, dataId, data string)
}

type SearchConfigParm struct {
	Search   string `param:"search"`
	DataId   string `param:"dataId"`
	Group    string `param:"group"`
	Tag      string `param:"tag"`
	AppName  string `param:"appName"`
	PageNo   int    `param:"pageNo"`
	PageSize int    `param:"pageSize"`
}<|MERGE_RESOLUTION|>--- conflicted
+++ resolved
@@ -22,11 +22,6 @@
 	DataId   string `param:"dataId"`  //required
 	Group    string `param:"group"`   //required
 	Content  string `param:"content"` //required
-<<<<<<< HEAD
-	Tag      string `param:"tag"`
-	AppName  string `param:"appName"`
-=======
->>>>>>> fb454658
 	OnChange func(namespace, group, dataId, data string)
 }
 
